"""wrapper around part of Katherine Crowson's k-diffusion library, making it call compatible with other Samplers"""
import k_diffusion as K
import torch
import torch.nn as nn
from ldm.dream.devices import choose_torch_device

class CFGDenoiser(nn.Module):
    def __init__(self, model):
        super().__init__()
        self.inner_model = model

    def forward(self, x, sigma, uncond, cond, cond_scale):
        x_in = torch.cat([x] * 2)
        sigma_in = torch.cat([sigma] * 2)
        cond_in = torch.cat([uncond, cond])
        uncond, cond = self.inner_model(x_in, sigma_in, cond=cond_in).chunk(2)
        return uncond + (cond - uncond) * cond_scale


class KSampler(object):
    def __init__(self, model, schedule='lms', device=None, **kwargs):
        super().__init__()
        self.model = K.external.CompVisDenoiser(model)
        self.schedule = schedule
        self.device   = device or choose_torch_device()

        def forward(self, x, sigma, uncond, cond, cond_scale):
            x_in = torch.cat([x] * 2)
            sigma_in = torch.cat([sigma] * 2)
            cond_in = torch.cat([uncond, cond])
            uncond, cond = self.inner_model(
                x_in, sigma_in, cond=cond_in
            ).chunk(2)
            return uncond + (cond - uncond) * cond_scale

    # most of these arguments are ignored and are only present for compatibility with
    # other samples
    @torch.no_grad()
    def sample(
        self,
        S,
        batch_size,
        shape,
        conditioning=None,
        callback=None,
        normals_sequence=None,
        img_callback=None,
        quantize_x0=False,
        eta=0.0,
        mask=None,
        x0=None,
        temperature=1.0,
        noise_dropout=0.0,
        score_corrector=None,
        corrector_kwargs=None,
        verbose=True,
        x_T=None,
        log_every_t=100,
        unconditional_guidance_scale=1.0,
        unconditional_conditioning=None,
        # this has to come in the same format as the conditioning, # e.g. as encoded tokens, ...
        **kwargs,
    ):
        def route_callback(k_callback_values):
            if img_callback is not None:
                img_callback(k_callback_values['x'], k_callback_values['i'])

        sigmas = self.model.get_sigmas(S)
        if x_T:
            x = x_T
        else:
            x = (
                torch.randn([batch_size, *shape], device=self.device)
                * sigmas[0]
            )   # for GPU draw
        model_wrap_cfg = CFGDenoiser(self.model)
        extra_args = {
            'cond': conditioning,
            'uncond': unconditional_conditioning,
            'cond_scale': unconditional_guidance_scale,
        }
        _callback = None
        if callback is not None and img_callback is not None:
            def _callback(kargs):
                callback(kargs['i'])
                img_callback(kargs['x'], kargs['i'])
        elif img_callback is not None:
            def _callback(kargs):
                img_callback(kargs['x'], kargs['i'])
        elif callback is not None:
            def _callback(kargs):
                callback(kargs['i'])
        return (
            K.sampling.__dict__[f'sample_{self.schedule}'](
<<<<<<< HEAD
                model_wrap_cfg, x, sigmas, callback=_callback, extra_args=extra_args
=======
                model_wrap_cfg, x, sigmas, extra_args=extra_args,
                callback=route_callback
>>>>>>> d022d0dd
            ),
            None,
        )<|MERGE_RESOLUTION|>--- conflicted
+++ resolved
@@ -61,9 +61,6 @@
         # this has to come in the same format as the conditioning, # e.g. as encoded tokens, ...
         **kwargs,
     ):
-        def route_callback(k_callback_values):
-            if img_callback is not None:
-                img_callback(k_callback_values['x'], k_callback_values['i'])
 
         sigmas = self.model.get_sigmas(S)
         if x_T:
@@ -92,12 +89,7 @@
                 callback(kargs['i'])
         return (
             K.sampling.__dict__[f'sample_{self.schedule}'](
-<<<<<<< HEAD
                 model_wrap_cfg, x, sigmas, callback=_callback, extra_args=extra_args
-=======
-                model_wrap_cfg, x, sigmas, extra_args=extra_args,
-                callback=route_callback
->>>>>>> d022d0dd
             ),
             None,
         )