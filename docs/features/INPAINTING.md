--- conflicted
+++ resolved
@@ -44,15 +44,10 @@
 8. In the export dialogue, Make sure the "Save colour values from
    transparent pixels" checkbox is selected.
 
-<<<<<<< HEAD
----
-=======
->>>>>>> a22ae23e
 
 ## Recipe for Adobe Photoshop
 
 1. Open image in Photoshop
-<<<<<<< HEAD
 
     <figure markdown>
     ![step1](../assets/step1.png)
@@ -90,37 +85,4 @@
     ![step7](../assets/step7.png)
     </figure>
 
-8. In the export dialogue, Make sure the "Save colour values from transparent pixels" checkbox is selected.  
-=======
-<p align='left'>
-<img src="../assets/step1.png"/>
-</p>
-
-2. Use any of the selection tools (Marquee, Lasso, or Wand) to select the area you desire to inpaint.
-<p align='left'>
-<img src="../assets/step2.png"/>
-</p>
-
-3. Because we'll be applying a mask over the area we want to preserve, you should now select the inverse by using the Shift + Ctrl + I shortcut, or right clicking and using the "Select Inverse" option.
-
-4. You'll now create a mask by selecting the image layer, and Masking the selection. Make sure that you don't delete any of the underlying image, or your inpainting results will be dramatically impacted.
-<p align='left'>
-<img src="../assets/step4.png"/>
-</p>
-
-5. Make sure to hide any background layers that are present. You should see the mask applied to your image layer, and the image on your canvas should display the checkered background.
-<p align='left'>
-<img src="../assets/step5.png"/>
-</p>
-
-<p align='left'>
-<img src="../assets/step6.png"/>
-</p>
-
-6. Save the image as a transparent PNG by using the "Save a Copy" option in the File menu, or using the Alt + Ctrl + S keyboard shortcut.
-
-7. After following the inpainting instructions above (either through the CLI or the Web UI), marvel at your newfound ability to selectively dream. Lookin' good!
-<p align='left'>
-<img src="../assets/step7.png"/>
-</p>
->>>>>>> a22ae23e
+8. In the export dialogue, Make sure the "Save colour values from transparent pixels" checkbox is selected.  